--- conflicted
+++ resolved
@@ -29,15 +29,9 @@
 log = "0.4"
 indexmap = { version = "2.2" }
 uuid = { version = "1.8", features = ["v4"] }
-<<<<<<< HEAD
 chrono = { version = "0.4", default-features = false, features = ["std", "now"] }
 chrono-tz = "0.9"
-futures = "0.3"
-=======
-chrono = "0.4"
-chrono-tz = "0.8"
 futures-util = { version = "0.3", default-features = false, features = ["std"] }
->>>>>>> b21c78d1
 tokio-stream = "0.1"
 lz4 = { version = "1.24", optional = true }
 klickhouse_derive = { version = "=0.12.0", optional = true, path = "../klickhouse_derive" }
